--- conflicted
+++ resolved
@@ -6,12 +6,9 @@
 requires-python = ">=3.13"
 dependencies = [
     "moviepy>=1.0.3",
-<<<<<<< HEAD
     "opencv-python>=4.8.0",
     "pillow>=10.0.0",
     "pygame>=2.5.0",
-=======
     "yt-dlp>=2023.12.30",
     "openai>=1.0.0",
->>>>>>> 6ed4e323
 ]